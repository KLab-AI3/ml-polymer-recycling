# In App.py
<<<<<<< HEAD

=======
>>>>>>> 2a2cf158
import streamlit as st

from modules.callbacks import init_session_state

from modules.ui_components import (
    render_sidebar,
    render_results_column,
    render_input_column,
    render_comparison_tab,
    render_performance_tab,
    load_css,
)

from modules.training_ui import render_training_tab

from utils.image_processing import render_image_upload_interface

st.set_page_config(
    page_title="ML Polymer Classification",
    page_icon="🔬",
    layout="wide",
    initial_sidebar_state="expanded",
    menu_items=None,
)


def main():
    """Modularized main content to other scripts to clean the main app"""
    load_css("static/style.css")
    init_session_state()

    render_sidebar()

    # Create main tabs for different analysis modes
    tab1, tab2, tab3, tab4, tab5 = st.tabs(
        [
            "Standard Analysis",
            "Model Comparison",
            "Model Training",
            "Image Analysis",
            "Performance Tracking",
        ]
    )

    with tab1:
        # Standard single-model analysis
        col1, col2 = st.columns([1, 1.35], gap="small")
        with col1:
            render_input_column()
        with col2:
            render_results_column()

    with tab2:
        # Multi-model comparison interface
        render_comparison_tab()

    with tab3:
        # Model training interface
        render_training_tab()

    with tab4:
        # Image analysis interface
        render_image_upload_interface()

    with tab5:
        # Performance tracking interface
        render_performance_tab()


if __name__ == "__main__":
    main()
<|MERGE_RESOLUTION|>--- conflicted
+++ resolved
@@ -1,76 +1,72 @@
-# In App.py
-<<<<<<< HEAD
-
-=======
->>>>>>> 2a2cf158
-import streamlit as st
-
-from modules.callbacks import init_session_state
-
-from modules.ui_components import (
-    render_sidebar,
-    render_results_column,
-    render_input_column,
-    render_comparison_tab,
-    render_performance_tab,
-    load_css,
-)
-
-from modules.training_ui import render_training_tab
-
-from utils.image_processing import render_image_upload_interface
-
-st.set_page_config(
-    page_title="ML Polymer Classification",
-    page_icon="🔬",
-    layout="wide",
-    initial_sidebar_state="expanded",
-    menu_items=None,
-)
-
-
-def main():
-    """Modularized main content to other scripts to clean the main app"""
-    load_css("static/style.css")
-    init_session_state()
-
-    render_sidebar()
-
-    # Create main tabs for different analysis modes
-    tab1, tab2, tab3, tab4, tab5 = st.tabs(
-        [
-            "Standard Analysis",
-            "Model Comparison",
-            "Model Training",
-            "Image Analysis",
-            "Performance Tracking",
-        ]
-    )
-
-    with tab1:
-        # Standard single-model analysis
-        col1, col2 = st.columns([1, 1.35], gap="small")
-        with col1:
-            render_input_column()
-        with col2:
-            render_results_column()
-
-    with tab2:
-        # Multi-model comparison interface
-        render_comparison_tab()
-
-    with tab3:
-        # Model training interface
-        render_training_tab()
-
-    with tab4:
-        # Image analysis interface
-        render_image_upload_interface()
-
-    with tab5:
-        # Performance tracking interface
-        render_performance_tab()
-
-
-if __name__ == "__main__":
-    main()
+# In App.py
+import streamlit as st
+
+from modules.callbacks import init_session_state
+
+from modules.ui_components import (
+    render_sidebar,
+    render_results_column,
+    render_input_column,
+    render_comparison_tab,
+    render_performance_tab,
+    load_css,
+)
+
+from modules.training_ui import render_training_tab
+
+from utils.image_processing import render_image_upload_interface
+
+st.set_page_config(
+    page_title="ML Polymer Classification",
+    page_icon="🔬",
+    layout="wide",
+    initial_sidebar_state="expanded",
+    menu_items=None,
+)
+
+
+def main():
+    """Modularized main content to other scripts to clean the main app"""
+    load_css("static/style.css")
+    init_session_state()
+
+    render_sidebar()
+
+    # Create main tabs for different analysis modes
+    tab1, tab2, tab3, tab4, tab5 = st.tabs(
+        [
+            "Standard Analysis",
+            "Model Comparison",
+            "Model Training",
+            "Image Analysis",
+            "Performance Tracking",
+        ]
+    )
+
+    with tab1:
+        # Standard single-model analysis
+        col1, col2 = st.columns([1, 1.35], gap="small")
+        with col1:
+            render_input_column()
+        with col2:
+            render_results_column()
+
+    with tab2:
+        # Multi-model comparison interface
+        render_comparison_tab()
+
+    with tab3:
+        # Model training interface
+        render_training_tab()
+
+    with tab4:
+        # Image analysis interface
+        render_image_upload_interface()
+
+    with tab5:
+        # Performance tracking interface
+        render_performance_tab()
+
+
+if __name__ == "__main__":
+    main()